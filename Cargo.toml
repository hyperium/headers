--- conflicted
+++ resolved
@@ -20,11 +20,7 @@
 [dependencies]
 http = "0.2.0"
 headers-core = { version = "0.2", path = "./headers-core" }
-<<<<<<< HEAD
 base64 = "0.21.3"
-=======
-base64 = "0.13"
->>>>>>> c77c1f42
 bytes = "1"
 mime = "0.3.14"
 sha1 = "0.10"
